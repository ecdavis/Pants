###############################################################################
#
# Copyright 2011 Chris Davis
#
# Licensed under the Apache License, Version 2.0 (the "License");
# you may not use this file except in compliance with the License.
# You may obtain a copy of the License at
#
#     http://www.apache.org/licenses/LICENSE-2.0
#
# Unless required by applicable law or agreed to in writing, software
# distributed under the License is distributed on an "AS IS" BASIS,
# WITHOUT WARRANTIES OR CONDITIONS OF ANY KIND, either express or implied.
# See the License for the specific language governing permissions and
# limitations under the License.
#
###############################################################################

###############################################################################
# Imports
###############################################################################

import weakref

from pants.channel import Channel


###############################################################################
# Client Class
###############################################################################

class Client(Channel):
    """
    A basic implementation of a client.
    """
    # NOTE This class exists because I may, in the future, implement
    # some sort of client-specific functionality. Maybe.
    pass


###############################################################################
# Connection Class
###############################################################################

class Connection(Channel):
    """
    A basic implementation of a connection to a server.
    """
    def __init__(self, socket, server):
        """
        Initialises the connection.
        
        Args:
            socket: A pre-existing socket that this channel should wrap.
            server: The server to which this channel is connected.
        
        Note:
            socket and parent arguments are non-optional because they
            are determined by the server.
        """
        Channel.__init__(self, socket)
        
        self.server = server


###############################################################################
# Server Class
###############################################################################

class Server(Channel):
    """
    A basic implementation of a server.
    """
    # The class to use to wrap newly connected sockets.
    ConnectionClass = Connection
    
    def __init__(self, ConnectionClass=None):
        """
        Initialises the server.
        
        Args:
            ConnectionClass: The class to use to wrap newly connected
            sockets. Optional.
        """
        Channel.__init__(self)
        
        # Sets instance attribute, NOT class attribute.
        if ConnectionClass:
            self.ConnectionClass = ConnectionClass
        
        # A dictionary mapping file descriptors to channels.
        self.channels = weakref.WeakValueDictionary()
    
    ##### General Methods #####################################################
    
    def writable(self):
        """
        Servers are never writable.
        
        Returns:
            False.
        """
        return False
    
    ##### Public Event Handlers ###############################################
    
    def handle_accept(self, socket, addr):
        """
        Called when a new connection has been made to the channel.
        
        Creates a new instance of the server's ConnectionClass and adds
        it to the server.
        
        Args:
            socket: The newly-connected socket object.
            addr: The socket's address.
        """
<<<<<<< HEAD
        connection = self.ConnectionClass(socket, self._reactor, self)
=======
        connection = self.ConnectionClass(socket, self)
>>>>>>> 90c715c3
        self.channels[connection.fileno] = connection
        connection._handle_connect_event()
    
    def handle_close(self):
        """
        Closes all active connections to the server.
        """
        for channel in self.channels.values():
            channel.close()
<|MERGE_RESOLUTION|>--- conflicted
+++ resolved
@@ -1,131 +1,127 @@
-###############################################################################
-#
-# Copyright 2011 Chris Davis
-#
-# Licensed under the Apache License, Version 2.0 (the "License");
-# you may not use this file except in compliance with the License.
-# You may obtain a copy of the License at
-#
-#     http://www.apache.org/licenses/LICENSE-2.0
-#
-# Unless required by applicable law or agreed to in writing, software
-# distributed under the License is distributed on an "AS IS" BASIS,
-# WITHOUT WARRANTIES OR CONDITIONS OF ANY KIND, either express or implied.
-# See the License for the specific language governing permissions and
-# limitations under the License.
-#
-###############################################################################
-
-###############################################################################
-# Imports
-###############################################################################
-
-import weakref
-
-from pants.channel import Channel
-
-
-###############################################################################
-# Client Class
-###############################################################################
-
-class Client(Channel):
-    """
-    A basic implementation of a client.
-    """
-    # NOTE This class exists because I may, in the future, implement
-    # some sort of client-specific functionality. Maybe.
-    pass
-
-
-###############################################################################
-# Connection Class
-###############################################################################
-
-class Connection(Channel):
-    """
-    A basic implementation of a connection to a server.
-    """
-    def __init__(self, socket, server):
-        """
-        Initialises the connection.
-        
-        Args:
-            socket: A pre-existing socket that this channel should wrap.
-            server: The server to which this channel is connected.
-        
-        Note:
-            socket and parent arguments are non-optional because they
-            are determined by the server.
-        """
-        Channel.__init__(self, socket)
-        
-        self.server = server
-
-
-###############################################################################
-# Server Class
-###############################################################################
-
-class Server(Channel):
-    """
-    A basic implementation of a server.
-    """
-    # The class to use to wrap newly connected sockets.
-    ConnectionClass = Connection
-    
-    def __init__(self, ConnectionClass=None):
-        """
-        Initialises the server.
-        
-        Args:
-            ConnectionClass: The class to use to wrap newly connected
-            sockets. Optional.
-        """
-        Channel.__init__(self)
-        
-        # Sets instance attribute, NOT class attribute.
-        if ConnectionClass:
-            self.ConnectionClass = ConnectionClass
-        
-        # A dictionary mapping file descriptors to channels.
-        self.channels = weakref.WeakValueDictionary()
-    
-    ##### General Methods #####################################################
-    
-    def writable(self):
-        """
-        Servers are never writable.
-        
-        Returns:
-            False.
-        """
-        return False
-    
-    ##### Public Event Handlers ###############################################
-    
-    def handle_accept(self, socket, addr):
-        """
-        Called when a new connection has been made to the channel.
-        
-        Creates a new instance of the server's ConnectionClass and adds
-        it to the server.
-        
-        Args:
-            socket: The newly-connected socket object.
-            addr: The socket's address.
-        """
-<<<<<<< HEAD
-        connection = self.ConnectionClass(socket, self._reactor, self)
-=======
-        connection = self.ConnectionClass(socket, self)
->>>>>>> 90c715c3
-        self.channels[connection.fileno] = connection
-        connection._handle_connect_event()
-    
-    def handle_close(self):
-        """
-        Closes all active connections to the server.
-        """
-        for channel in self.channels.values():
-            channel.close()
+###############################################################################
+#
+# Copyright 2011 Chris Davis
+#
+# Licensed under the Apache License, Version 2.0 (the "License");
+# you may not use this file except in compliance with the License.
+# You may obtain a copy of the License at
+#
+#     http://www.apache.org/licenses/LICENSE-2.0
+#
+# Unless required by applicable law or agreed to in writing, software
+# distributed under the License is distributed on an "AS IS" BASIS,
+# WITHOUT WARRANTIES OR CONDITIONS OF ANY KIND, either express or implied.
+# See the License for the specific language governing permissions and
+# limitations under the License.
+#
+###############################################################################
+
+###############################################################################
+# Imports
+###############################################################################
+
+import weakref
+
+from pants.channel import Channel
+
+
+###############################################################################
+# Client Class
+###############################################################################
+
+class Client(Channel):
+    """
+    A basic implementation of a client.
+    """
+    # NOTE This class exists because I may, in the future, implement
+    # some sort of client-specific functionality. Maybe.
+    pass
+
+
+###############################################################################
+# Connection Class
+###############################################################################
+
+class Connection(Channel):
+    """
+    A basic implementation of a connection to a server.
+    """
+    def __init__(self, socket, server):
+        """
+        Initialises the connection.
+        
+        Args:
+            socket: A pre-existing socket that this channel should wrap.
+            server: The server to which this channel is connected.
+        
+        Note:
+            socket and parent arguments are non-optional because they
+            are determined by the server.
+        """
+        Channel.__init__(self, socket)
+        
+        self.server = server
+
+
+###############################################################################
+# Server Class
+###############################################################################
+
+class Server(Channel):
+    """
+    A basic implementation of a server.
+    """
+    # The class to use to wrap newly connected sockets.
+    ConnectionClass = Connection
+    
+    def __init__(self, ConnectionClass=None):
+        """
+        Initialises the server.
+        
+        Args:
+            ConnectionClass: The class to use to wrap newly connected
+            sockets. Optional.
+        """
+        Channel.__init__(self)
+        
+        # Sets instance attribute, NOT class attribute.
+        if ConnectionClass:
+            self.ConnectionClass = ConnectionClass
+        
+        # A dictionary mapping file descriptors to channels.
+        self.channels = weakref.WeakValueDictionary()
+    
+    ##### General Methods #####################################################
+    
+    def writable(self):
+        """
+        Servers are never writable.
+        
+        Returns:
+            False.
+        """
+        return False
+    
+    ##### Public Event Handlers ###############################################
+    
+    def handle_accept(self, socket, addr):
+        """
+        Called when a new connection has been made to the channel.
+        
+        Creates a new instance of the server's ConnectionClass and adds
+        it to the server.
+        
+        Args:
+            socket: The newly-connected socket object.
+            addr: The socket's address.
+        """
+        connection = self.ConnectionClass(socket, self)
+        self.channels[connection.fileno] = connection
+        connection._handle_connect_event()
+    
+    def handle_close(self):
+        """
+        Closes all active connections to the server.
+        """
+        for channel in self.channels.values():
+            channel.close()