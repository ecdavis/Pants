--- conflicted
+++ resolved
@@ -23,11 +23,8 @@
 # Imports
 ###############################################################################
 
-<<<<<<< HEAD
 import errno
-=======
 import functools
->>>>>>> 859b4a6b
 import os
 import socket
 import ssl
@@ -96,7 +93,6 @@
 
     ##### Control Methods #####################################################
 
-<<<<<<< HEAD
     def startTLS(self, flush=True, **ssl_options):
         """
         Enable TLS/SSL on the channel and perform a handshake.
@@ -125,10 +121,7 @@
         else:
             self._start_waiting_for_write_event()
 
-    def connect(self, addr):
-=======
     def connect(self, addr, native_resolve=True):
->>>>>>> 859b4a6b
         """
         Connect the channel to a remote socket.
 
@@ -145,11 +138,7 @@
             raise RuntimeError("connect() called on active %s #%d."
                     % (self.__class__.__name__, self.fileno))
 
-<<<<<<< HEAD
-        if self._socket is None or self._closing:
-=======
-        if self._closed:
->>>>>>> 859b4a6b
+        if self._closed or self._closing:
             raise RuntimeError("connect() called on closed %s."
                     % self.__class__.__name__)
 
@@ -167,7 +156,8 @@
         """
         if not addr:
             self.connecting = False
-            self._safely_call(self.on_connect_error, *error)
+            e = StreamConnectError(*error)
+            self._safely_call(self.on_connect_error, e)
             return
 
         # If we already have a socket, we shouldn't. Toss it!
@@ -186,9 +176,10 @@
         # Now, connect!
         try:
             connected = self._socket_connect(addr)
-        except socket.error, ex:
+        except socket.error, err:
             self.close()
-            self._safely_call(self.on_connect_error, ex.errno, ex.strerror)
+            e = StreamConnectError(err.strerror, err.errno)
+            self._safely_call(self.on_connect_error, e)
             return
 
         if connected:
@@ -392,12 +383,8 @@
             self._update_addr()
             self._safely_call(self.on_connect)
         else:
-<<<<<<< HEAD
             e = StreamConnectError(errstr, err)
             self._safely_call(self.on_connect_error, e)
-=======
-            self._safely_call(self.on_connect_error, err, errstr)
->>>>>>> 859b4a6b
 
     ##### Internal Processing Methods #########################################
 
@@ -650,7 +637,6 @@
 
     ##### Control Methods #####################################################
 
-<<<<<<< HEAD
     def startTLS(self, **ssl_options):
         if self.ssl_enabled:
             raise RuntimeError("startTLS() called on TLS-enabled %r" % self)
@@ -661,10 +647,7 @@
         self._socket = ssl.wrap_socket(self._socket, **ssl_options)
         self.ssl_enabled = True
 
-    def listen(self, addr, backlog=1024):
-=======
     def listen(self, addr, backlog=1024, native_resolve=True, slave=True):
->>>>>>> 859b4a6b
         """
         Begin listening for connections made to the channel.
 
@@ -689,7 +672,7 @@
 
         # Resolve our address.
         self._resolve_addr(addr, native_resolve, functools.partial(self._do_listen, backlog, slave))
-        
+
         return self
 
     def _do_listen(self, backlog, slave, addr, family, error=None):
@@ -753,7 +736,7 @@
         self.ssl_enabled = False
 
         self._update_addr()
-        
+
         if self._slave:
             self._slave.close()
 
@@ -808,30 +791,6 @@
 
 
 ###############################################################################
-<<<<<<< HEAD
-# StreamBufferOverflow Exception
-###############################################################################
-
-class StreamBufferOverflow(Exception):
-    def __init__(self, errstr):
-        self.errstr = errstr
-
-    def __repr__(self):
-        return self.errstr
-
-
-###############################################################################
-# StreamConnectError Exception
-###############################################################################
-
-class StreamConnectError(Exception):
-    def __init__(self, errstr, err):
-        self.errstr = errstr
-        self.err = err
-
-    def __repr__(self):
-        return self.errstr
-=======
 # StreamServerSlave Class
 ###############################################################################
 
@@ -842,17 +801,17 @@
     def __init__(self, server, addr, backlog):
         StreamServer.__init__(self)
         self.server = server
-        
+
         # Now, listen our way.
         if server._socket.family == socket.AF_INET6:
             family = socket.AF_INET
         else:
             family = socket.AF_INET6
-        
+
         sock = socket.socket(family, socket.SOCK_STREAM)
         self._socket_set(sock)
         Engine.instance().add_channel(self)
-        
+
         try:
             self._socket.setsockopt(socket.SOL_SOCKET, socket.SO_REUSEADDR, 1)
             self._socket.setsockopt(socket.SOL_SOCKET, socket.SO_REUSEPORT, 1)
@@ -868,10 +827,34 @@
 
         self.listening = True
         self._update_addr()
-        
+
         self.on_accept = self.server.on_accept
 
     def on_close(self):
         if self.server._slave == self:
             self.server._slave = None
->>>>>>> 859b4a6b
+
+
+###############################################################################
+# StreamBufferOverflow Exception
+###############################################################################
+
+class StreamBufferOverflow(Exception):
+    def __init__(self, errstr):
+        self.errstr = errstr
+
+    def __repr__(self):
+        return self.errstr
+
+
+###############################################################################
+# StreamConnectError Exception
+###############################################################################
+
+class StreamConnectError(Exception):
+    def __init__(self, errstr, err):
+        self.errstr = errstr
+        self.err = err
+
+    def __repr__(self):
+        return self.errstr