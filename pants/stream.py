###############################################################################
#
# Copyright 2011-2012 Pants Developers (see AUTHORS.txt)
#
# Licensed under the Apache License, Version 2.0 (the "License");
# you may not use this file except in compliance with the License.
# You may obtain a copy of the License at
#
#     http://www.apache.org/licenses/LICENSE-2.0
#
# Unless required by applicable law or agreed to in writing, software
# distributed under the License is distributed on an "AS IS" BASIS,
# WITHOUT WARRANTIES OR CONDITIONS OF ANY KIND, either express or implied.
# See the License for the specific language governing permissions and
# limitations under the License.
#
###############################################################################
"""
Streaming connection channel. Used to develop streaming client and
server connection handlers.
"""

###############################################################################
# Imports
###############################################################################

import errno
import functools
import os
import re
import socket
import ssl
import struct

from pants._channel import _Channel, HAS_IPV6
from pants.engine import Engine
from pants.util.struct_delimiter import struct_delimiter


###############################################################################
# Constants
###############################################################################

RegexType = type(re.compile(""))


###############################################################################
# Logging
###############################################################################

import logging
log = logging.getLogger("pants")


###############################################################################
# Stream Class
###############################################################################

class Stream(_Channel):
    """
    The stream-oriented connection channel.

    A :class:`~pants.stream.Stream` instance represents either a local
    connection to a remote server or a remote connection to a local
    server over a streaming, connection-oriented protocol such as TCP.

    =================  ================================================
    Keyword Argument   Description
    =================  ================================================
    engine             *Optional.* The engine to which the channel
                       should be added. Defaults to the global engine.
    socket             *Optional.* A pre-existing socket to wrap. This
                       can be a regular :obj:`~socket.socket` or an
                       :obj:`~ssl.SSLSocket`. If a socket is not
                       provided, a new socket will be created for the
                       channel when required.
    ssl_options        *Optional.* If provided,
                       :meth:`~pants.stream.Stream.startSSL` will be
                       called with these options once the stream is
                       ready. By default, SSL will not be enabled.
    =================  ================================================
    """
    SEND_STRING = 0
    SEND_FILE = 1
    SEND_SSL_HANDSHAKE = 2

    def __init__(self, **kwargs):
        sock = kwargs.get("socket", None)
        if sock and sock.type != socket.SOCK_STREAM:
            raise TypeError("Cannot create a %s with a socket type other than SOCK_STREAM."
                    % self.__class__.__name__)

        _Channel.__init__(self, **kwargs)

        # Socket
        self._remote_address = None
        self._local_address = None

        # I/O attributes
        self._read_delimiter = None
        self._recv_buffer = ""
        self._recv_buffer_size_limit = self._buffer_size
        self._send_buffer = []

        # Channel state
        self.connected = False
        self.connecting = False
        self._closing = False

        # SSL state
        self.ssl_enabled = False
        self._ssl_enabling = False
        self._ssl_socket_wrapped = False
        self._ssl_handshake_done = False
        self._ssl_call_on_connect = False
        if isinstance(kwargs.get("socket", None), ssl.SSLSocket):
            self._ssl_socket_wrapped = True
            self.startSSL()
        elif kwargs.get("ssl_options", None) is not None:
            self.startSSL(kwargs["ssl_options"])

    ##### Properties ##########################################################

    @property
    def remote_address(self):
        """
        """
        if self._remote_address is not None:
            return self._remote_address
        elif self._socket:
            return self._socket.getpeername()
        else:
            return None

    @remote_address.setter
    def remote_address(self, val):
        self._remote_address = val

    @property
    def local_address(self):
        """
        """
        if self._remote_address is not None:
            return self._local_address
        elif self._socket:
            return self._socket.getsockname()
        else:
            return None

    @local_address.setter
    def local_address(self, val):
        self._local_address = val

    @property
    def read_delimiter(self):
        """
        The magical read delimiter which determines how incoming data is
        buffered by the stream.

        As data is read from the socket, it is buffered internally by
        the stream before being passed to the
        :meth:`~pants.stream.Stream.on_read` callback. The value of the
        read delimiter determines when the data is passed to the
        callback. Valid values are ``None``, a string, an integer/long, a
        compiled regular expression, or an instance of
        :class:`pants.struct_delimiter <pants.util.struct_delimiter.struct_delimiter>`.

        When the read delimiter is ``None``, data will be passed to
        :meth:`~pants.stream.Stream.on_read` immediately after it is
        read from the socket. This is the default behaviour.

        When the read delimiter is a string, data will be buffered
        internally until that string is encountered in the incoming
        data. All data up to and including the read delimiter is then
        passed to :meth:`~pants.stream.Stream.on_read`.

        When the read delimiter is an integer or a long, it is treated
        as the number of bytes to read before passing the data to
        :meth:`~pants.stream.Stream.on_read`.

        When the read delimiter is a
        :class:`pants.struct_delimiter <pants.util.struct_delimiter.struct_delimiter>`
        instance, the length of the delimiter's format is calculated and fully
        buffered before being parsed and sent to
        :meth:`~pants.stream.Stream.on_read`. Unlike other types of read
        delimiters, this can result in more than one argument being passed to
        ``on_read``. Example::

            from pants import Connection, struct_delimiter

            class Example(Connection):
                def on_connect(self):
                    self.read_delimiter = struct_delimiter("!ILH")

                def on_read(self, packet_type, length, id):
                    pass

        .. seealso::

            ``struct_delimiter`` uses :mod:`struct`, and accepts the
            formatting strings used by :func:`struct.pack` and
            :func:`struct.unpack`. See :ref:`python:struct-format-strings`.

        When the read delimiter is a compiled regular expression, there are two
        possible behaviors, selected by the value of
        :attr:`~pants.stream.Stream.regex_search`. If ``regex_search`` is True,
        as is default, the delimiter's ``search`` method is used, and if a match
        is found, the string before that match is passed to
        :meth:`~pants.stream.Stream.on_read` while all data up to the end of the
        matched content is removed from the buffer.

        If ``regex_search`` is False, the delimiter's ``match`` method is used
        instead, and if a match is found, the match object itself will be passed
        to :meth:`~pants.stream.Stream.on_read`, giving you access to the
        capture groups. Again, all data up to the end of the matched content is
        removed from the buffer.

        Attempting to set the read delimiter to any other value will
        raise a :exc:`TypeError`.

        The effective use of the read delimiter can greatly simplify the
        implementation of certain protocols.
        """
        return self._read_delimiter

    @read_delimiter.setter
    def read_delimiter(self, value):
        if value is None or isinstance(value, basestring) or \
                isinstance(value, RegexType):
            self._read_delimiter = value
            self._recv_buffer_size_limit = self._buffer_size

        elif isinstance(value, (int, long)):
            self._read_delimiter = value
            self._recv_buffer_size_limit = max(self._buffer_size, value)

        elif isinstance(value, struct_delimiter):
            self._read_delimiter = value
            self._recv_buffer_size_limit = max(self._buffer_size, value.length)

        else:
            raise TypeError("read_delimiter must be None, a string, an int, or a long")

<<<<<<< HEAD
    # Setting this at the class level makes it easy to override on a
    # per-class basis.
=======
    regex_search = True

>>>>>>> df1755fe
    _buffer_size = 2 ** 16  # 64kb

    @property
    def buffer_size(self):
        """
        The maximum size, in bytes, of the internal buffer used for
        incoming data.

        When buffering data it is important to ensure that inordinate
        amounts of memory are not used. Setting the buffer size to a
        sensible value can prevent coding errors or malicious use from
        causing your application to consume increasingly large amounts
        of memory. By default, a maximum of 64kb of data will be stored.

        The buffer size is mainly relevant when using a string value for
        the :attr:`~pants.stream.Stream.read_delimiter`. Because you
        cannot guarantee that the string will appear, having an upper
        limit on the size of the data is appropriate.

        If the read delimiter is set to a number larger than the buffer
        size, the buffer size will be increased to accommodate the read
        delimiter.

        When the internal buffer's size exceeds the maximum allowed, the
        :meth:`~pants.stream.Stream.on_overflow_error` callback will be
        invoked.

        Attempting to set the buffer size to anything other than an
        integer or long will raise a :exc:`TypeError`.
        """
        return self._buffer_size

    @buffer_size.setter
    def buffer_size(self, value):
        if not isinstance(value, (long, int)):
            raise TypeError("buffer_size must be an int or a long")
        self._buffer_size = value
        if isinstance(self._read_delimiter, (int, long)):
            self._recv_buffer_size_limit = max(value, self._read_delimiter)
        elif isinstance(self._read_delimiter, struct_delimiter):
            self._recv_buffer_size_limit = max(value,
                                               self._read_delimiter.length)
        else:
            self._recv_buffer_size_limit = value

    ##### Control Methods #####################################################

    def startSSL(self, ssl_options={}):
        """
        Enable SSL on the channel and perform a handshake at the next
        opportunity.

        SSL is only enabled on a channel once all currently pending data
        has been written. If a problem occurs at this stage,
        :meth:`~pants.stream.Stream.on_ssl_error` is called. Once SSL
        has been enabled, the SSL handshake begins - this typically
        takes some time and may fail, in which case
        :meth:`~pants.stream.Stream.on_ssl_handshake_error` will be
        called. When the handshake is successfully completed,
        :meth:`~pants.stream.Stream.on_ssl_handshake` is called and the
        channel is secure.

        Typically, this method is called before
        :meth:`~pants.stream.Stream.connect`. In this case,
        :meth:`~pants.stream.Stream.on_ssl_handshake` will be called
        before :meth:`~pants.stream.Stream.on_connect`. If
        :meth:`~pants.stream.Stream.startSSL` is called after
        :meth:`~pants.stream.Stream.connect`, the reverse is true.

        It is possible, although unusual, to start SSL on a channel that
        is already connected and active. In this case, as noted above,
        SSL will only be enabled and the handshake performed after all
        currently pending data has been written.

        The SSL options argument will be passed through to
        :func:`ssl.wrap_socket` as keyword arguments - see the
        :mod:`ssl` documentation for further information. You will
        typically want to provide the ``keyfile``, ``certfile`` and
        ``ca_certs`` options. The ``do_handshake_on_connect`` option
        **must** be ``False``, or a :exc:`ValueError` will be raised.

        Attempting to enable SSL on a closed channel or a channel that
        already has SSL enabled on it will raise a :exc:`RuntimeError`.

        Returns the channel.

        ============ ===================================================
        Arguments    Description
        ============ ===================================================
        ssl_options  *Optional.* Keyword arguments to pass to
                     :func:`ssl.wrap_socket`.
        ============ ===================================================
        """
        if self.ssl_enabled or self._ssl_enabling:
            raise RuntimeError("startSSL() called on SSL-enabled %r" % self)

        if self._closed or self._closing:
            raise RuntimeError("startSSL() called on closed %r" % self)

        if ssl_options.setdefault("do_handshake_on_connect", False) is not False:
            raise ValueError("SSL option 'do_handshake_on_connect' must be False.")

        self._ssl_enabling = True
        self._send_buffer.append((Stream.SEND_SSL_HANDSHAKE, ssl_options))

        if self.connected:
            self._process_send_buffer()

        return self

    def connect(self, address, native_resolve=True):
        """
        Connect the channel to a remote socket.

        The given ``address`` is resolved and used by the channel to
        connect to the remote server. If an error occurs at any stage in
        this process, :meth:`~pants.stream.Stream.on_connect_error` is
        called. When a connection is successfully established,
        :meth:`~pants.stream.Stream.on_connect` is called.

        Addresses can be represented in a number of different ways. A
        single string is treated as a UNIX address. A single integer is
        treated as a port and converted to a 2-tuple of the form
        ``('', port)``. A 2-tuple is treated as an IPv4 address and a
        4-tuple is treated as an IPv6 address. See the :mod:`socket`
        documentation for further information on socket addresses.

        If no socket exists on the channel, one will be created with a
        socket family appropriate for the given address.

        An error will occur during the connection if the given address
        is not of a valid format or of an inappropriate format for the
        socket (e.g. if an IP address is given to a UNIX socket).

        Calling :meth:`connect()` on a closed channel or a channel that
        is already connected will raise a :exc:`RuntimeError`.

        Returns the channel.

        ===============  ===============================================
        Arguments        Description
        ===============  ===============================================
        address          The remote address to connect to.
        native_resolve   *Optional.* If True, use Python's builtin
                         address resolution. Otherwise, Pants'
                         non-blocking address resolution will be used.
        ===============  ===============================================
        """
        if self.connected or self.connecting:
            raise RuntimeError("connect() called on active %r." % self)

        if self._closed or self._closing:
            raise RuntimeError("connect() called on closed %r." % self)

        self.connecting = True

        address, family = self._format_address(address)
        if native_resolve:
            self._do_connect(address, family)
        else:
            self._resolve_address(address, family, self._do_connect)

        return self

    def close(self, flush=True):
        """
        Close the channel.
        """
        if self._closed:
            return

        if flush and self._send_buffer:
            self._closing = True
            return

        self.read_delimiter = None
        self._recv_buffer = ""
        self._send_buffer = []

        self.connected = False
        self.connecting = False

        self.ssl_enabled = False
        self._ssl_enabling = False
        self._ssl_socket_wrapped = False
        self._ssl_handshake_done = False
        self._ssl_call_on_connect = False

        self._safely_call(self.on_close)

        self._remote_address = None
        self._local_address = None

        _Channel.close(self)

        self._closing = False

    ##### I/O Methods #########################################################

    def write(self, data, flush=False):
        """
        Write data to the channel.

        Data will not be written immediately, but will be buffered
        internally until it can be sent without blocking the process.

        Calling :meth:`write()` on a closed or disconnected channel will
        raise a :exc:`RuntimeError`.

        ==========  ===================================================
        Arguments   Description
        ==========  ===================================================
        data        A string of data to write to the channel.
        flush       *Optional.* If True, flush the internal write
                    buffer. See :meth:`~pants.stream.Stream.flush` for
                    details.
        ==========  ===================================================
        """
        if self._closed or self._closing:
            raise RuntimeError("write() called on closed %r." % self)

        if not self.connected:
            raise RuntimeError("write() called on disconnected %r." % self)

        if self._send_buffer and self._send_buffer[-1][0] == Stream.SEND_STRING:
            data_type, existing_data = self._send_buffer.pop(-1)
            data = existing_data + data

        self._send_buffer.append((Stream.SEND_STRING, data))

        if flush:
            self._process_send_buffer()
        else:
            self._start_waiting_for_write_event()

    def write_file(self, sfile, nbytes=0, offset=0, flush=False):
        """
        Write a file to the channel.

        The file will not be written immediately, but will be buffered
        internally until it can be sent without blocking the process.

        Calling :meth:`write_file()` on a closed or disconnected channel
        will raise a :exc:`RuntimeError`.

        ==========  ====================================================
        Arguments   Description
        ==========  ====================================================
        sfile       A file object to write to the channel.
        nbytes      *Optional.* The number of bytes of the file to
                    write. If 0, all bytes will be written.
        offset      *Optional.* The number of bytes to offset writing
                    by.
        flush       *Optional.* If True, flush the internal write
                    buffer. See :meth:`~pants.stream.Stream.flush` for
                    details.
        ==========  ====================================================
        """
        if self._closed or self._closing:
            raise RuntimeError("write_file() called on closed %r." % self)

        if not self.connected:
            raise RuntimeError("write_file() called on disconnected %r." % self)

        self._send_buffer.append((Stream.SEND_FILE, (sfile, offset, nbytes)))

        if flush:
            self._process_send_buffer()
        else:
            self._start_waiting_for_write_event()

    def write_packed(self, *data, **kwargs):
        """
        Write packed binary data to the channel.

        The channel must be connected to a remote host. Additionally, the
        current :attr:`read_delimiter` must be an instance of
        :class:`pants.struct_delimiter <pants.util.struct_delimiter.struct_delimiter>`
        if a format argument isn't provided.

        ==========  ====================================================
        Argument    Description
        ==========  ====================================================
        *data       Any number of values to be passed through
                    :mod:`struct` and written to the remote host.
        flush       *Optional.* If True, flush the internal write
                    buffer. See :meth:`~pants.stream.Stream.flush`
                    for details.
        format      *Optional.* A formatting string to pack the
                    provided data with. If one isn't provided, the read
                    delimiter will be used.
        ==========  ====================================================
        """
        format = kwargs.get("format", None)
        if not format:
            if not isinstance(self._read_delimiter, struct_delimiter):
                raise ValueError("No format is available for writing data with "
                                 "struct.")
            format = self._read_delimiter[0]

        self.write(struct.pack(format, *data), kwargs.get("flush", False))

    def flush(self):
        """
        Attempt to immediately write any internally buffered data to the
        channel without waiting for a write event.

        This method can be fairly expensive to call and should be used
        sparingly.

        Calling :meth:`flush()` on a closed or disconnected channel will
        raise a :exc:`RuntimeError`.
        """
        if self._closed or self._closing:
            raise RuntimeError("flush() called on closed %r." % self)

        if not self.connected:
            raise RuntimeError("flush() called on disconnected %r." % self)

        if not self._send_buffer:
            return

        self._stop_waiting_for_write_event()
        self._process_send_buffer()

    ##### Public Event Handlers ###############################################

    def on_ssl_handshake(self):
        """
        Placeholder. Called after the channel has finished its SSL
        handshake.
        """
        pass

    ##### Public Error Handlers ###############################################

    def on_ssl_handshake_error(self, exception):
        """
        Placeholder. Called when an error occurs during the SSL
        handshake.

        By default, logs the exception and closes the channel.

        ==========  ============
        Argument    Description
        ==========  ============
        exception   The exception that was raised.
        ==========  ============
        """
        log.exception(exception)
        self.close(flush=False)

    def on_ssl_error(self, exception):
        """
        Placeholder. Called when an error occurs in the underlying SSL
        implementation.

        By default, logs the exception and closes the channel.

        ==========  ============
        Argument    Description
        ==========  ============
        exception   The exception that was raised.
        ==========  ============
        """
        log.exception(exception)
        self.close(flush=False)

    ##### Internal Methods ####################################################

    def _do_connect(self, address, family, error=None):
        """
        A callback method to be used with
        :meth:`~pants._channel._Channel._resolve_addr` - either connects
        immediately or notifies the user of an error.

        =========  =====================================================
        Argument   Description
        =========  =====================================================
        address    The address to connect to or None if address
                   resolution failed.
        family     The detected socket family or None if address
                   resolution failed.
        error      *Optional.* Error information or None if no error
                   occurred.
        =========  =====================================================
        """
        if not address:
            self.connecting = False
            e = StreamConnectError(*error)
            self._safely_call(self.on_connect_error, e)
            return

        if self._socket:
            if self._socket.family != family:
                self.engine.remove_channel(self)
                self._socket_close()
                self._closed = False

        sock = socket.socket(family, socket.SOCK_STREAM)
        self._socket_set(sock)
        self.engine.add_channel(self)

        try:
            connected = self._socket_connect(address)
        except socket.error, err:
            self.close(flush=False)
            e = StreamConnectError(err.errno, err.strerror)
            self._safely_call(self.on_connect_error, e)
            return

        if connected:
            self._handle_connect_event()

    ##### Internal Event Handler Methods ######################################

    def _handle_read_event(self):
        """
        Handle a read event raised on the channel.
        """
        if self.ssl_enabled and not self._ssl_handshake_done:
            self._ssl_do_handshake()
            return

        while True:
            try:
                data = self._socket_recv()
            except socket.error, err:
                self._safely_call(self.on_read_error, err)
                return

            if data is None:
                self.close(flush=False)
                return
            elif len(data) == 0:
                break
            else:
                self._recv_buffer += data

                if len(self._recv_buffer) > self._recv_buffer_size_limit:
                    # Try processing the buffer to reduce its length.
                    self._process_recv_buffer()

                    # If the buffer's still too long, overflow error.
                    if len(self._recv_buffer) > self._recv_buffer_size_limit:
                        e = StreamBufferOverflow("Buffer length exceeded upper limit on %r." % self)
                        self._safely_call(self.on_overflow_error, e)
                        return

        self._process_recv_buffer()

    def _handle_write_event(self):
        """
        Handle a write event raised on the channel.
        """
        if self.ssl_enabled and not self._ssl_handshake_done:
            self._ssl_do_handshake()
            return

        if not self.connected:
            self._handle_connect_event()

        if not self._send_buffer:
            return

        self._process_send_buffer()

    def _handle_error_event(self):
        """
        Handle an error event raised on the channel.
        """
        if self.connecting:
            # That's no moon...
            self._handle_connect_event()
        else:
            _Channel._handle_error_event(self)

    def _handle_connect_event(self):
        """
        Handle a connect event raised on the channel.
        """
        self.connecting = False
        err, errstr = self._get_socket_error()
        if err == 0:
            self.connected = True
            if self._ssl_enabling:
                self._ssl_call_on_connect = True
                self._process_send_buffer()
            else:
                self._safely_call(self.on_connect)
        else:
            # ... it's a space station!
            e = StreamConnectError(err, errstr)
            self._safely_call(self.on_connect_error, e)

    ##### Internal Processing Methods #########################################

    def _process_recv_buffer(self):
        """
        Process the :attr:`~pants.stream.Stream._recv_buffer`, passing
        chunks of data to :meth:`~pants.stream.Stream.on_read`.
        """
        while self._recv_buffer:
            delimiter = self.read_delimiter

            if delimiter is None:
                data = self._recv_buffer
                self._recv_buffer = ""
                self._safely_call(self.on_read, data)

            elif isinstance(delimiter, (int, long)):
                if len(self._recv_buffer) < delimiter:
                    break
                data = self._recv_buffer[:delimiter]
                self._recv_buffer = self._recv_buffer[delimiter:]
                self._safely_call(self.on_read, data)

            elif isinstance(delimiter, basestring):
                mark = self._recv_buffer.find(delimiter)
                if mark == -1:
                    break
                data = self._recv_buffer[:mark]
                self._recv_buffer = self._recv_buffer[mark + len(delimiter):]
                self._safely_call(self.on_read, data)

            elif isinstance(delimiter, struct_delimiter):
                # Use item access because it's faster. This'll need to be
                # changed if struct_delimiter ever changes.
                if len(self._recv_buffer) < delimiter[1]:
                    break
                data = self._recv_buffer[:delimiter[1]]
                self._recv_buffer = self._recv_buffer[delimiter[1]:]

                # Safely unpack it. This should *probably* never error.
                try:
                    data = delimiter.unpack(data)
                except struct.error:
                    log.exception("Unable to unpack data on %r." % self)
                    self.close()
                    break

                # Unlike most on_read calls, this one sends every variable of
                # the parsed data as its own argument.
                self._safely_call(self.on_read, *data)

            elif isinstance(delimiter, RegexType):
                # Depending on regex_search, we could do this two ways.
                if self.regex_search:
                    match = delimiter.search(self._recv_buffer)
                    if not match:
                        break

                    data = self._recv_buffer[:match.start()]
                    self._recv_buffer = self._recv_buffer[match.end():]

                else:
                    # Require the match to be at the beginning.
                    data = delimiter.match(self._recv_buffer)
                    if not data:
                        break

                    self._recv_buffer = self._recv_buffer[data.end():]

                # Send either the string or the match object.
                self._safely_call(self.on_read, data)

            else:
                # The safeguards in the read delimiter property should
                # prevent this from happening unless people start
                # getting too crafty for their own good.
                err = InvalidReadDelimiterError("Invalid read delimiter on %r." % self)
                self._safely_call(self.on_error, err)
                break

            if self._closed or not self.connected:
                break

    def _process_send_buffer(self):
        """
        Process the :attr:`~pants.stream.Stream._send_buffer`, passing
        outgoing data to :meth:`~pants._channel._Channel._socket_send`
        or :meth:`~pants._channel._Channel._socket_sendfile` and calling
        :meth:`~pants.stream.Stream.on_write` when sending has finished.
        """
        while self._send_buffer:
            data_type, data = self._send_buffer.pop(0)

            if data_type == Stream.SEND_STRING:
                bytes_sent = self._process_send_string(data)
            elif data_type == Stream.SEND_FILE:
                bytes_sent = self._process_send_file(*data)
            elif data_type == Stream.SEND_SSL_HANDSHAKE:
                bytes_sent = self._process_send_ssl_handshake(data)

            if bytes_sent == 0:
                break

        if not self._closed and not self._send_buffer:
            self._safely_call(self.on_write)

            if self._closing:
                self.close(flush=False)

    def _process_send_string(self, data):
        """
        Send data from a string to the remote socket.
        """
        try:
            bytes_sent = self._socket_send(data)
        except socket.error, err:
            self._safely_call(self.on_write_error, err)
            return 0

        if len(data) > bytes_sent:
            self._send_buffer.insert(0, (Stream.SEND_STRING, data[bytes_sent:]))

        return bytes_sent

    def _process_send_file(self, sfile, offset, nbytes):
        """
        Send data from a file to the remote socket.
        """
        try:
            bytes_sent = self._socket_sendfile(sfile, offset, nbytes)
        except socket.error, err:
            self._safely_call(self.on_write_error, err)
            return 0

        offset += bytes_sent

        if nbytes > 0:
            if nbytes - bytes_sent > 0:
                nbytes -= bytes_sent
            else:
                # Reached the end of the segment.
                return bytes_sent

        # TODO This is awful. Find a better way.
        if os.fstat(sfile.fileno()).st_size - offset <= 0:
            # Reached the end of the file.
            return bytes_sent

        self._send_buffer.insert(0, (Stream.SEND_FILE, (sfile, offset, nbytes)))

        return bytes_sent

    def _process_send_ssl_handshake(self, ssl_options):
        """
        Enable SSL and begin the handshake.
        """
        self._ssl_enabling = False

        if not self._ssl_socket_wrapped:
            try:
                self._socket = ssl.wrap_socket(self._socket, **ssl_options)
            except ssl.SSLError, err:
                self._ssl_enabling = True
                self._safely_call(self.on_ssl_error, err)
                return 0
            else:
                self._ssl_socket_wrapped = True

        self.ssl_enabled = True

        try:
            bytes_sent = self._ssl_do_handshake()
        except Exception, err:
            self._safely_call(self.on_ssl_handshake_error, err)
            return 0

        # Unlike strings and files, the SSL handshake is not re-added to
        # the queue. This is because the stream's state has been
        # modified and the handshake will continue until it's complete.
        return bytes_sent

    ##### SSL Implementation ##################################################

    def _socket_recv(self):
        """
        Receive data from the socket.

        Returns a string of data read from the socket. The data is None if
        the socket has been closed.

        Overrides :meth:`pants._channel._Channel._socket_recv` to handle
        SSL-specific behaviour.
        """
        try:
            return _Channel._socket_recv(self)
        except ssl.SSLError, err:
            if err[0] == ssl.SSL_ERROR_WANT_READ:
                return ''
            else:
                raise

    def _socket_send(self, data):
        """
        Send data to the socket.

        Returns the number of bytes that were sent to the socket.

        Overrides :meth:`pants._channel._Channel._socket_send` to handle
        SSL-specific behaviour.

        =========  ============
        Argument   Description
        =========  ============
        data       The string of data to send.
        =========  ============
        """
        try:
            bytes_sent = _Channel._socket_send(self, data)
        except ssl.SSLError, err:
            if err[0] == ssl.SSL_ERROR_WANT_WRITE:
                self._start_waiting_for_write_event()
                return 0
            else:
                raise

        # SSLSocket.send() can return 0 rather than raise an exception
        # if it needs a write event.
        if self.ssl_enabled and bytes_sent == 0:
            self._start_waiting_for_write_event()
        return bytes_sent

    def _socket_sendfile(self, sfile, offset, nbytes):
        """
        Send data from a file to a remote socket.

        Returns the number of bytes that were sent to the socket.

        Overrides :meth:`pants._channel._Channel._socket_sendfile` to
        handle SSL-specific behaviour.

        =========  ============
        Argument   Description
        =========  ============
        sfile      The file to send.
        offset     The number of bytes to offset writing by.
        nbytes     The number of bytes of the file to write. If 0, all bytes will be written.
        =========  ============
        """
        return _Channel._socket_sendfile(self, sfile, offset, nbytes, self.ssl_enabled)

    def _ssl_do_handshake(self):
        """
        Perform an asynchronous SSL handshake.
        """
        try:
            self._socket.do_handshake()
        except ssl.SSLError, err:
            if err[0] == ssl.SSL_ERROR_WANT_READ:
                return 0
            elif err[0] == ssl.SSL_ERROR_WANT_WRITE:
                self._start_waiting_for_write_event()
                return 0
            elif err[0] in (ssl.SSL_ERROR_EOF, ssl.SSL_ERROR_ZERO_RETURN):
                self.close(flush=False)
                return 0
            elif err[0] == ssl.SSL_ERROR_SSL:
                self._safely_call(self.on_ssl_handshake_error, err)
                return 0
            else:
                raise
        except socket.error, err:
            if err[0] in (errno.ECONNRESET, errno.EPIPE):
                self.close(flush=False)
                return 0
            else:
                raise
        else:
            self._ssl_handshake_done = True
            self._safely_call(self.on_ssl_handshake)
            if self._ssl_call_on_connect:
                self._safely_call(self.on_connect)
            return None


###############################################################################
# Exceptions
###############################################################################

class StreamBufferOverflow(Exception):
    """
    Raised when a stream's internal buffer has exceeded its maximum
    allowed size.
    """
    pass

class StreamConnectError(Exception):
    """
    Raised when an error has occurred during an attempt to connect a
    stream to a remote host.
    """
    pass

class InvalidReadDelimiterError(Exception):
    """
    Raised when a channel tries to process incoming data with an
    invalid read delimiter.
    """
    pass<|MERGE_RESOLUTION|>--- conflicted
+++ resolved
@@ -241,13 +241,9 @@
         else:
             raise TypeError("read_delimiter must be None, a string, an int, or a long")
 
-<<<<<<< HEAD
-    # Setting this at the class level makes it easy to override on a
+    # Setting these at the class level makes them easy to override on a
     # per-class basis.
-=======
     regex_search = True
-
->>>>>>> df1755fe
     _buffer_size = 2 ** 16  # 64kb
 
     @property
