###############################################################################
#
# Copyright 2011-2012 Pants Developers (see AUTHORS.txt)
#
# Licensed under the Apache License, Version 2.0 (the "License");
# you may not use this file except in compliance with the License.
# You may obtain a copy of the License at
#
#     http://www.apache.org/licenses/LICENSE-2.0
#
# Unless required by applicable law or agreed to in writing, software
# distributed under the License is distributed on an "AS IS" BASIS,
# WITHOUT WARRANTIES OR CONDITIONS OF ANY KIND, either express or implied.
# See the License for the specific language governing permissions and
# limitations under the License.
#
###############################################################################
"""
The core Pants classes and objects.

Exports the global engine, :class:`pants.stream.Stream` and
:class:`pants.server.Server`.
"""

###############################################################################
# Imports
###############################################################################

import logging

from pants._channel import HAS_IPV6, HAS_UNIX
from pants.engine import Engine
<<<<<<< HEAD
from pants.server import Server
from pants.stream import Stream
=======
from pants.basic import Client, Connection, Server
from pants.stream import Stream, StreamServer
from pants.util.struct_delimiter import struct_delimiter
>>>>>>> df1755fe


###############################################################################
# Exports
###############################################################################

__authors__ = ["ecdavis", "Stendec"]
__version__ = "0.10.1"

__all__ = [
    "__authors__", "__version__",  # Metadata
    "HAS_IPV6", "HAS_UNIX",  # Constants
    "engine",  # Core
<<<<<<< HEAD
    "Stream", "Server",  # TCP Networking
=======
    "Stream", "StreamServer",  # Low-level networking
    "Client", "Connection", "Server",  # High-level networking
    "struct_delimiter",  # Utility Stuff
>>>>>>> df1755fe
    ]


###############################################################################
# Objects
###############################################################################

#: Alias for pants.engine.Engine.instance
engine = Engine.instance()


###############################################################################
# Logging
###############################################################################

class NullHandler(logging.Handler):
    """
    A dummy handler to prevent logging errors if the user does not
    initialise logging.
    """
    def emit(self, record):
        pass

logging.getLogger("pants").addHandler(NullHandler())<|MERGE_RESOLUTION|>--- conflicted
+++ resolved
@@ -30,14 +30,9 @@
 
 from pants._channel import HAS_IPV6, HAS_UNIX
 from pants.engine import Engine
-<<<<<<< HEAD
 from pants.server import Server
 from pants.stream import Stream
-=======
-from pants.basic import Client, Connection, Server
-from pants.stream import Stream, StreamServer
 from pants.util.struct_delimiter import struct_delimiter
->>>>>>> df1755fe
 
 
 ###############################################################################
@@ -51,13 +46,8 @@
     "__authors__", "__version__",  # Metadata
     "HAS_IPV6", "HAS_UNIX",  # Constants
     "engine",  # Core
-<<<<<<< HEAD
     "Stream", "Server",  # TCP Networking
-=======
-    "Stream", "StreamServer",  # Low-level networking
-    "Client", "Connection", "Server",  # High-level networking
     "struct_delimiter",  # Utility Stuff
->>>>>>> df1755fe
     ]
 
 
